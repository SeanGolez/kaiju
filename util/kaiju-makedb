#!/bin/sh
#
# This file is part of Kaiju, Copyright 2015-2019 Peter Menzel and Anders Krogh
# Kaiju is licensed under the GPLv3, see the file LICENSE.
#
SCRIPTDIR=$(dirname $0)

PATH=$SCRIPTDIR:$PATH

threadsBWT=5
parallelDL=5
parallelConversions=5
exponentSA=3
exponentSA_NR=5
DL=1
DB=
index_only=0


usage() {
	echo
	echo kaiju-makedb
	echo Copyright 2015-2020 Peter Menzel, Anders Krogh
	echo License GPLv3+: GNU GPL version 3 or later, http://gnu.org/licenses/gpl.html
	echo
	echo This program creates a protein reference database and index for Kaiju.
	echo
	echo Select one of the available source databases using option -s:
	echo
	echo  " refseq: bacterial, Archaeal and viral genomes in the NCBI RefSeq database with assembly status Complete"
	echo
	echo  " progenomes: proteins in the set of representative genomes from the proGenomes database and viral genomes from NCBI RefSeq"
	echo
	echo  " nr: NCBI BLAST non-redundant protein database \"nr\", only Archaea, bacteria, and viruses"
	echo
	echo  " nr_euk: nr and additionally including fungi and microbial eukaryotes"
	echo
	echo  " mar_ref, mar_db, mar_mag: individual marine reference databases or assembled genomes from the Marine Metagenomics Portal"
	echo  " mar: combination of all three MAR databases"
	echo
	echo  " fungi: All fungi genomes from NCBI RefSeq (any assembly status)."
	echo
	echo  " viruses: Viral genomes from NCBI RefSeq"
	echo
	echo  " plasmids: Plasmid genomes from NCBI RefSeq"
	echo
	echo  " rvdb: Viral proteins from RVDB-prot"
	echo
	echo "For example: $0 -s nr will create the database file kaiju_db_nr.fmi"
	echo
	echo Additional options:
	echo
	echo  "  -t X  Set number of parallel threads for index construction to X \(default:5\)"
	echo  "        The more threads are used, the higher the memory requirement becomes."
	echo
	echo  "  --no-download   Do not download files, but use the existing files in the folder."
	echo
	echo  "  --index-only    Only create BWT and FMI from kaiju_db_*.faa files, implies --no-download."
	echo
}

while :; do
	case $1 in
		-h|-\?|--help)
			usage
			exit 1
			;;
		-t)
			if [ -n "$2" ]; then
				threadsBWT=$2
				shift
			else
				printf 'ERROR: Option -t requires a non-empty integer argument.\n' >&2
				usage
				exit 1
			fi
			;;
		-s)
			if [ -n "$2" ]; then
				DB=$2
				shift
			else
				printf 'ERROR: Option -s requires an argument.\n' >&2
				usage
				exit 1
			fi
			;;
		--no-download)
			DL=0
			;;
		--index-only)
			index_only=1
			DL=0
			;;
		--)# End of all options.
			shift
			break
			;;
		-?*)
			printf 'WARN: Unknown option (ignored): %s\n' "$1" >&2
			;;
		*)# Default case: If no more options then break out of the loop.
			break
	esac
	shift
done

#check if necessary programs are in the PATH
command -v awk >/dev/null 2>/dev/null || { echo Error: awk not found; exit 1; }
command -v wget >/dev/null 2>/dev/null || { echo Error: wget not found; exit 1; }
command -v xargs >/dev/null 2>/dev/null || { echo Error: xargs not found; exit 1; }
command -v tar >/dev/null 2>/dev/null || { echo Error: tar not found; exit 1; }
command -v gunzip >/dev/null 2>/dev/null || { echo Error: gunzip not found; exit 1; }
command -v bunzip2 >/dev/null 2>/dev/null || { echo Error: bunzip2 not found; exit 1; }
command -v perl >/dev/null 2>/dev/null || { echo Error: perl not found; exit 1; }

#test if option --show-progress is available for wget, then use it when downloading
wgetProgress=""
wget --help | grep -q -- --show-progress && wgetProgress='--show-progress'

#check that all programs from Kaiju are usable
command -v kaiju-gbk2faa.pl >/dev/null 2>/dev/null || { echo Error: kaiju-gbk2faa.pl not found in $PATH; exit 1; }
command -v kaiju-mkfmi >/dev/null 2>/dev/null || { echo Error: kaiju-mkfmi not found in $PATH; exit 1; }
command -v kaiju-mkbwt >/dev/null 2>/dev/null || { echo Error: kaiju-mkbwt not found in $PATH; exit 1; }
command -v kaiju-convertNR >/dev/null 2>/dev/null || { echo Error: kaiju-convertNR not found in $PATH; exit 1; }

[ -z "$DB" ] && { echo Error: Use option -s to select a source database; usage; exit 1; }
[ "$DB" = "fungi" -o "$DB" = "mar" -o "$DB" = "mar_ref" -o "$DB" = "mar_db" -o "$DB" = "mar_mag" -o "$DB" = "nr" -o "$DB" = "nr_euk" -o "$DB" = "refseq" -o "$DB" = "progenomes" -o "$DB" = "viruses" -o "$DB" = "plasmids" -o "$DB" = "rvdb" ] || { echo Error: $DB is not a valid source database; usage; exit 1; }

if [ "$DB" = "mar" -o "$DB" = "mar_ref" -o "$DB" = "mar_db" -o "$DB" = "mar_mag" ]
then
	command -v python >/dev/null 2>/dev/null || { echo Error: python not found; exit 1; }
	python -c 'from collections import Counter' >/dev/null 2>/dev/null || { echo Error: Python version too low for using Counter; exit 1; }
fi

[ -r $SCRIPTDIR/kaiju-taxonlistEuk.tsv ] || { echo Error: File kaiju-taxonlistEuk.tsv not found in $SCRIPTDIR; exit 1; }
[ -r $SCRIPTDIR/kaiju-excluded-accessions.txt ] || { echo Error: File kaiju-excluded-accessions.txt not found in $SCRIPTDIR; exit 1; }
[ -r $SCRIPTDIR/kaiju-convertMAR.py ] || { echo Error: File kaiju-convertMAR.py not found in $SCRIPTDIR; exit 1; }

#test AnyUncompress usable in perl, used by kaiju-gbk2faa.pl
`perl -e 'use IO::Uncompress::AnyUncompress qw(anyuncompress $AnyUncompressError);'`
[ $? -ne 0 ] && { echo Error: Perl IO::Uncompress::AnyUncompress library not found; exit 1; }

#good to go
set -e

#download taxdump, this is needed in all cases
if [ $DL -eq 1 ]
then
	echo Downloading taxdump.tar.gz
	wget -N -nv $wgetProgress ftp://ftp.ncbi.nlm.nih.gov/pub/taxonomy/taxdump.tar.gz
fi
[ -r taxdump.tar.gz ] || { echo Missing file taxdump.tar.gz; exit 1; }
echo Extracting taxdump.tar.gz
tar xf taxdump.tar.gz nodes.dmp names.dmp merged.dmp

#----------------------------------------------------------------------------------------------------------------------------------
if [ "$DB" = "mar" -o "$DB" = "mar_ref" -o "$DB" = "mar_db" -o "$DB" = "mar_mag" ]
then
	mkdir -p $DB/source
	if [ $index_only -eq 0 ]
	then
		if [ $DL -eq 1 ]
		then
			if [ "$DB" = "mar" -o "$DB" = "mar_ref" ]
			then
				echo Downloading MarRef reference genomes from the Marine Metagenomics Portal
				wget -nv -O $DB/dl_list_marref_protein.txt https://s1.sfb.uit.no/public/mar/Resources/kaiju/dl_list_marref_protein.txt
				cat $DB/dl_list_marref_protein.txt | xargs -P $parallelDL wget -P $DB/source -q || true
			fi
			if [ "$DB" = "mar" -o "$DB" = "mar_db" ]
			then
				echo Downloading MarDB complete genomes from the Marine Metagenomics Portal
				wget -nv -O $DB/dl_list_mardb_no_mags_protein.txt https://s1.sfb.uit.no/public/mar/Resources/kaiju/dl_list_mardb_no_mags_protein.txt
				cat $DB/dl_list_mardb_no_mags_protein.txt | xargs -P $parallelDL wget -P $DB/source -q || true
			fi
			if [ "$DB" = "mar" -o "$DB" = "mar_mag" ]
			then
				echo Downloading MarDB metagenomic assembled genomes from the Marine Metagenomics Portal
				wget -nv -O $DB/dl_list_mardb_mags_protein.txt https://s1.sfb.uit.no/public/mar/Resources/kaiju/dl_list_mardb_mags_protein.txt
				cat $DB/dl_list_mardb_mags_protein.txt | xargs -P $parallelDL wget -P $DB/source -q || true
			fi
			echo Downloading metadata from MMP
			wget -nv -O $DB/MarRef.tsv https://s1.sfb.uit.no/public/mar/MarRef/Metadatabase/Current.tsv
			wget -nv -O $DB/MarDB.tsv https://s1.sfb.uit.no/public/mar/MarDB/Metadatabase/Current.tsv
		fi
		[ -r $DB/MarRef.tsv ] || { echo Missing file MarRef.tsv; exit 1; }
		[ -r $DB/MarDB.tsv ] || { echo Missing file MarDB.tsv; exit 1; }
		echo Converting MMP data to Kaiju format
		python $SCRIPTDIR/kaiju-convertMAR.py --ref $DB/MarRef.tsv --db $DB/MarDB.tsv --genomes $DB/source > $DB/kaiju_db_tmp.faa
		cat $DB/kaiju_db_tmp.faa | perl -lsne 'BEGIN{open(F,$m);while(<F>){@F=split(/[\|\s]+/);$h{$F[0]}=$F[1]}}if(/(>.+)_(\d+)/){print $1,"_",defined($h{$2})?$h{$2}:$2;}else{print}' -- -m=merged.dmp > $DB/kaiju_db_$DB.faa
		rm $DB/kaiju_db_tmp.faa
	fi
	echo Creating Borrows-Wheeler transform
	kaiju-mkbwt -n $threadsBWT -e $exponentSA -a ACDEFGHIKLMNPQRSTVWY -o $DB/kaiju_db_$DB $DB/kaiju_db_$DB.faa
	echo Creating FM-Index
	kaiju-mkfmi $DB/kaiju_db_$DB
fi
#----------------------------------------------------------------------------------------------------------------------------------
if [ "$DB" = "nr_euk" ]
then
	mkdir -p $DB
	if [ $DL -eq 1 ]
	then
		echo Downloading nr.gz
		wget -c -N -nv $wgetProgress -P $DB ftp://ftp.ncbi.nih.gov/blast/db/FASTA/nr.gz
		echo Downloading prot.accession2taxid.gz
		wget -c -N -nv $wgetProgress -P $DB ftp://ftp.ncbi.nlm.nih.gov/pub/taxonomy/accession2taxid/prot.accession2taxid.gz
	fi
	[ -r $DB/nr.gz ] || { echo Missing file nr.gz; exit 1; }
	[ -r $DB/prot.accession2taxid.gz ] || { echo Missing file prot.accession2taxid.gz; exit 1; }
	echo Unpacking prot.accession2taxid.gz
	gunzip -c $DB/prot.accession2taxid.gz > $DB/prot.accession2taxid
	if [ $index_only -eq 0 ]
	then
		echo Converting NR file to Kaiju database
		gunzip -c $DB/nr.gz | kaiju-convertNR -t nodes.dmp -g $DB/prot.accession2taxid -e $SCRIPTDIR/kaiju-excluded-accessions.txt -a -o $DB/kaiju_db_$DB.faa -l $SCRIPTDIR/kaiju-taxonlistEuk.tsv
	fi
	[ -r $DB/kaiju_db_$DB.faa ] || { echo Missing file $DB/kaiju_db_$DB.faa; exit 1; }
	echo Creating BWT from Kaiju database
	kaiju-mkbwt -e $exponentSA_NR -n $threadsBWT -a ACDEFGHIKLMNPQRSTVWY -o $DB/kaiju_db_$DB $DB/kaiju_db_$DB.faa
	echo Creating FM-index
	kaiju-mkfmi $DB/kaiju_db_$DB
fi
#----------------------------------------------------------------------------------------------------------------------------------
if [ "$DB" = "nr" ]
then
	mkdir -p $DB
	if [ $DL -eq 1 ]
	then
		echo Downloading nr.gz
		wget -c -N -nv $wgetProgress -P $DB ftp://ftp.ncbi.nih.gov/blast/db/FASTA/nr.gz
		echo Downloading prot.accession2taxid.gz
		wget -c -N -nv $wgetProgress -P $DB ftp://ftp.ncbi.nlm.nih.gov/pub/taxonomy/accession2taxid/prot.accession2taxid.gz
	fi
	[ -r $DB/nr.gz ] || { echo Missing file nr.gz; exit 1; }
	[ -r $DB/prot.accession2taxid.gz ] || { echo Missing file prot.accession2taxid.gz; exit 1; }
	echo Unpacking prot.accession2taxid.gz
	gunzip -c $DB/prot.accession2taxid.gz > $DB/prot.accession2taxid
	if [ $index_only -eq 0 ]
	then
		echo Converting NR file to Kaiju database
		gunzip -c $DB/nr.gz | kaiju-convertNR -v -t nodes.dmp -g $DB/prot.accession2taxid -e $SCRIPTDIR/kaiju-excluded-accessions.txt -a -o $DB/kaiju_db_$DB.faa 2>log
	fi
	[ -r $DB/kaiju_db_$DB.faa ] || { echo Missing file $DB/kaiju_db_$DB.faa; exit 1; }
	echo Creating BWT from Kaiju database
	kaiju-mkbwt -e $exponentSA_NR -n $threadsBWT -a ACDEFGHIKLMNPQRSTVWY -o $DB/kaiju_db_$DB $DB/kaiju_db_$DB.faa
	echo Creating FM-index
	kaiju-mkfmi $DB/kaiju_db_$DB
fi
#----------------------------------------------------------------------------------------------------------------------------------
if [ "$DB" = "fungi" ]
then
	mkdir -p $DB/source
	if [ $index_only -eq 0 ]
	then
		if [ $DL -eq 1 ]
		then
			echo Downloading file list for complete genomes from RefSeq
			wget -c -N -nv -P $DB ftp://ftp.ncbi.nlm.nih.gov/genomes/refseq/fungi/assembly_summary.txt
<<<<<<< HEAD
			awk 'BEGIN{FS="\t";OFS="/"}$11=="latest" && $20 ~ /ftp:/ {l=split($20,a,"/");print $20,a[l]"_genomic.gbff.gz"}' $DB/assembly_summary.txt > $DB/downloadlist.txt
=======
			awk 'BEGIN{FS="\t";OFS="/"} $11=="latest" && $20 ~ /^ftp:/ {l=split($20,a,"/");print $20,a[l]"_genomic.gbff.gz"}' $DB/assembly_summary.txt > $DB/downloadlist.txt
>>>>>>> 33bca131
			nfiles=`cat $DB/downloadlist.txt| wc -l`
			echo Downloading $nfiles genome files from NCBI FTP server
			cat $DB/downloadlist.txt | xargs -P $parallelDL -n 1 wget -P $DB/source -nv
		fi
		echo Extracting protein sequences from downloaded files
		find $DB/source -name "*.gbff.gz" | xargs -n 1 -P $parallelConversions -IXX kaiju-gbk2faa.pl XX XX.faa
		# on-the-fly substitution of taxon IDs found in merged.dmp by their updated IDs
		find $DB/source -name '*.faa' -print0 | xargs -0 cat | perl -lsne 'BEGIN{open(F,$m);while(<F>){@F=split(/[\|\s]+/);$h{$F[0]}=$F[1]}}if(/(>.+)_(\d+)/){print $1,"_",defined($h{$2})?$h{$2}:$2;}else{print}' -- -m=merged.dmp  >$DB/kaiju_db_$DB.faa
	fi
	[ -r $DB/kaiju_db_$DB.faa ] || { echo Missing file $DB/kaiju_db_$DB.faa; exit 1; }
	echo Creating Borrows-Wheeler transform
	kaiju-mkbwt -n $threadsBWT -e $exponentSA -a ACDEFGHIKLMNPQRSTVWY -o $DB/kaiju_db_$DB $DB/kaiju_db_$DB.faa
	echo Creating FM-Index
	kaiju-mkfmi $DB/kaiju_db_$DB
fi
#----------------------------------------------------------------------------------------------------------------------------------
if [ "$DB" = "refseq" ]
then
	mkdir -p $DB/source
	if [ $index_only -eq 0 ]
	then
		if [ $DL -eq 1 ]
		then
			echo Downloading file list for complete genomes from RefSeq
			wget -nv -O $DB/assembly_summary.archaea.txt ftp://ftp.ncbi.nlm.nih.gov/genomes/refseq/archaea/assembly_summary.txt
			wget -nv -O $DB/assembly_summary.bacteria.txt ftp://ftp.ncbi.nlm.nih.gov/genomes/refseq/bacteria/assembly_summary.txt
<<<<<<< HEAD
			awk 'BEGIN{FS="\t";OFS="/"}$12=="Complete Genome" && $11=="latest" && $20 ~ /ftp:/ {l=split($20,a,"/");print $20,a[l]"_genomic.gbff.gz"}' $DB/assembly_summary.bacteria.txt $DB/assembly_summary.archaea.txt > $DB/downloadlist.txt
=======
			awk 'BEGIN{FS="\t";OFS="/"}$12=="Complete Genome" && $11=="latest" && $20 ~ /^ftp:/ {l=split($20,a,"/");print $20,a[l]"_genomic.gbff.gz"}' $DB/assembly_summary.bacteria.txt $DB/assembly_summary.archaea.txt > $DB/downloadlist.txt
>>>>>>> 33bca131
			nfiles=`cat $DB/downloadlist.txt| wc -l`
			echo Downloading $nfiles genome files from NCBI FTP server
			cat $DB/downloadlist.txt | xargs -P $parallelDL -n 1 wget -P $DB/source -nv
			echo Downloading virus genomes from RefSeq
			wget -N -nv $wgetProgress -P $DB/source 'ftp://ftp.ncbi.nlm.nih.gov/refseq/release/viral/viral.[0-9]*.genomic.gbff.gz'
		fi
		[ $(find $DB/source -type f -name "viral.[0-9]*.genomic.gbff.gz" | wc -l) !=0 ] || { echo Missing file $DB/source/viral.\*.genomic.gbff.gz; exit 1;}
		echo Extracting protein sequences from downloaded files
		find $DB/source -name "*.gbff.gz" | xargs -n 1 -P $parallelConversions -IXX kaiju-gbk2faa.pl XX XX.faa
		# on-the-fly substitution of taxon IDs found in merged.dmp by their updated IDs
		find $DB/source -name '*.faa' -print0 | xargs -0 cat | perl -lsne 'BEGIN{open(F,$m);while(<F>){@F=split(/[\|\s]+/);$h{$F[0]}=$F[1]}}if(/(>.+)_(\d+)/){print $1,"_",defined($h{$2})?$h{$2}:$2;}else{print}' -- -m=merged.dmp  >$DB/kaiju_db_$DB.faa
	fi
	[ -r $DB/kaiju_db_$DB.faa ] || { echo Missing file $DB/kaiju_db_$DB.faa; exit 1; }
	echo Creating Borrows-Wheeler transform
	kaiju-mkbwt -n $threadsBWT -e $exponentSA -a ACDEFGHIKLMNPQRSTVWY -o $DB/kaiju_db_$DB $DB/kaiju_db_$DB.faa
	echo Creating FM-Index
	kaiju-mkfmi $DB/kaiju_db_$DB
fi
#----------------------------------------------------------------------------------------------------------------------------------
if [ "$DB" = "progenomes" ]
then
	mkdir -p $DB/source
	if [ $index_only -eq 0 ]
	then
		if [ $DL -eq 1 ]
		then
			echo Downloading proGenomes database
			wget -N -nv $wgetProgress -P $DB/source http://progenomes.embl.de/data/repGenomes/freeze12.proteins.representatives.fasta.gz
			echo Downloading virus genomes from RefSeq
			wget -N -nv $wgetProgress -P '$DB/source ftp://ftp.ncbi.nlm.nih.gov/refseq/release/viral/viral.[0-9]*.genomic.gbff.gz'
		fi
		[ $(find $DB/source -type f -name "viral.[0.9]*.genomic.gbff.gz" | wc -l) != 0] || { echo Missing file $DB/source/viral.\*.genomic.gbff.gz; exit 1;}
		echo Extracting protein sequences from downloaded files
		gunzip -c $DB/source/freeze12.proteins.representatives.fasta.gz | perl -lne 'if(/>(\d+)\.(\S+)/){print ">",$2,"_",$1}else{y/BZ/DE/;s/[^ARNDCQEGHILKMFPSTWYV]//gi;print if length}' > $DB/source/representatives.proteins.faa
		find $DB/source -name "viral.*.gbff.gz" | xargs -n 1 -P $parallelConversions -IXX kaiju-gbk2faa.pl XX XX.faa
		# on-the-fly substitution of taxon IDs found in merged.dmp by their updated IDs
		find $DB/source -name '*.faa' -print0 | xargs -0 cat | perl -lsne 'BEGIN{open(F,$m);while(<F>){@F=split(/[\|\s]+/);$h{$F[0]}=$F[1]}}if(/(>.+)_(\d+)/){print $1,"_",defined($h{$2})?$h{$2}:$2;}else{print}' -- -m=merged.dmp  > $DB/kaiju_db_$DB.faa
	fi
	[ -r $DB/kaiju_db_$DB.faa ] || { echo Missing file $DB/kaiju_db_$DB.faa; exit 1; }
	echo Creating Borrows-Wheeler transform
	kaiju-mkbwt -n $threadsBWT -e $exponentSA -a ACDEFGHIKLMNPQRSTVWY -o $DB/kaiju_db_$DB $DB/kaiju_db_$DB.faa
	echo Creating FM-Index
	kaiju-mkfmi $DB/kaiju_db_$DB
fi
#----------------------------------------------------------------------------------------------------------------------------------
if [ "$DB" = "viruses" ]
then
	mkdir -p $DB/source
	if [ $index_only -eq 0 ]
	then
		if [ $DL -eq 1 ]
		then
			echo Downloading virus genomes from RefSeq
			wget -N -nv $wgetProgress -P $DB/source 'ftp://ftp.ncbi.nlm.nih.gov/refseq/release/viral/viral.[0-9]*.genomic.gbff.gz'
		fi
		[ $(find $DB/source -type f -name "viral.[0-9]*.genomic.gbff.gz" | wc -l) != 0 ] || { echo Missing file $DB/source/viral.\*.genomic.gbff.gz; exit 1;}
		echo Extracting protein sequences from downloaded files
		find $DB/source -name "viral.*.gbff.gz" | xargs -n 1 -P $parallelConversions -IXX kaiju-gbk2faa.pl XX XX.faa
		find $DB/source -name '*.faa' -print0 | xargs -0 cat | perl -lsne 'BEGIN{open(F,$m);while(<F>){@F=split(/[\|\s]+/);$h{$F[0]}=$F[1]}}if(/(>.+)_(\d+)/){print $1,"_",defined($h{$2})?$h{$2}:$2;}else{print}' -- -m=merged.dmp  > $DB/kaiju_db_$DB.faa
	fi
	[ -r $DB/kaiju_db_$DB.faa ] || { echo Missing file $DB/kaiju_db_$DB.faa; exit 1; }
	echo Creating Borrows-Wheeler transform
	kaiju-mkbwt -n $threadsBWT -e $exponentSA -a ACDEFGHIKLMNPQRSTVWY -o $DB/kaiju_db_$DB $DB/kaiju_db_$DB.faa
	echo Creating FM-Index
	kaiju-mkfmi $DB/kaiju_db_$DB
fi
#----------------------------------------------------------------------------------------------------------------------------------
if [ "$DB" = "plasmids" ]
then
	mkdir -p $DB/source
	if [ $index_only -eq 0 ]
	then
		if [ $DL -eq 1 ]
		then
			echo Downloading plasmid genomes from RefSeq
			wget -N -nv $wgetProgress -P $DB/source 'ftp://ftp.ncbi.nlm.nih.gov/refseq/release/plasmid/plasmid.[0-9]*.genomic.gbff.gz'
		fi
		[ $(find $DB/source -type f -name "plasmid.[0-9]*.genomic.gbff.gz" | wc -l) != 0 ] || { echo Missing file $DB/source/plasmid.\*.genomic.gbff.gz; exit 1; }
		echo Extracting protein sequences from downloaded files
		find $DB/source -name "plasmid.*.gbff.gz" | xargs -n 1 -P $parallelConversions -IXX kaiju-gbk2faa.pl XX XX.faa
		find $DB/source -name '*.faa' -print0 | xargs -0 cat | perl -lsne 'BEGIN{open(F,$m);while(<F>){@F=split(/[\|\s]+/);$h{$F[0]}=$F[1]}}if(/(>.+)_(\d+)/){print $1,"_",defined($h{$2})?$h{$2}:$2;}else{print}' -- -m=merged.dmp  > $DB/kaiju_db_$DB.faa
	fi
	[ -r $DB/kaiju_db_$DB.faa ] || { echo Missing file $DB/kaiju_db_$DB.faa; exit 1; }
	echo Creating Borrows-Wheeler transform
	kaiju-mkbwt -n $threadsBWT -e $exponentSA -a ACDEFGHIKLMNPQRSTVWY -o $DB/kaiju_db_$DB $DB/kaiju_db_$DB.faa
	echo Creating FM-Index
	kaiju-mkfmi $DB/kaiju_db_$DB
fi
#----------------------------------------------------------------------------------------------------------------------------------
if [ "$DB" = "rvdb" ]
then
	mkdir -p $DB
	if [ $index_only -eq 0 ]
	then
		fname="U-RVDBv20.0-prot.fasta.bz2"
		if [ $DL -eq 1 ]
		then
			echo Downloading RVDB
			wget -c -N -nv $wgetProgress -P $DB https://rvdb-prot.pasteur.fr/files/$fname
			echo Downloading prot.accession2taxid.gz
			wget -c -N -nv $wgetProgress -P $DB ftp://ftp.ncbi.nlm.nih.gov/pub/taxonomy/accession2taxid/prot.accession2taxid.gz
		fi
		[ -r $DB/$fname ] || { echo Missing file $fname; exit 1; }
		[ -r $DB/prot.accession2taxid.gz ] || { echo Missing file prot.accession2taxid.gz; exit 1; }
		echo Unpacking prot.accession2taxid.gz
		gunzip -c $DB/prot.accession2taxid.gz > $DB/prot.accession2taxid
		echo Extracting protein sequences from $fname
		bunzip2 -c $DB/$fname | perl -lsne 'BEGIN{open(F,$m);while(<F>){@F=split;$h{$F[1]}=$F[2]}}if(/>[^\|]+\|[^\|]+\|([^\|]+)/){print ">",$1,"_",$h{$1};}else{print}' -- -m=$DB/prot.accession2taxid > $DB/kaiju_db_$DB.faa
	fi
	[ -r $DB/kaiju_db_$DB.faa ] || { echo Missing file $DB/kaiju_db_$DB.faa; exit 1; }
	echo Creating Borrows-Wheeler transform
	kaiju-mkbwt -n $threadsBWT -e $exponentSA -a ACDEFGHIKLMNPQRSTVWY -o $DB/kaiju_db_$DB $DB/kaiju_db_$DB.faa
	echo Creating FM-Index
	kaiju-mkfmi $DB/kaiju_db_$DB
fi
#----------------------------------------------------------------------------------------------------------------------------------
echo Done!
echo Kaiju only needs the files $DB/kaiju_db_$DB.fmi, nodes.dmp, and names.dmp.
echo The remaining files can be deleted.
<|MERGE_RESOLUTION|>--- conflicted
+++ resolved
@@ -258,11 +258,7 @@
 		then
 			echo Downloading file list for complete genomes from RefSeq
 			wget -c -N -nv -P $DB ftp://ftp.ncbi.nlm.nih.gov/genomes/refseq/fungi/assembly_summary.txt
-<<<<<<< HEAD
-			awk 'BEGIN{FS="\t";OFS="/"}$11=="latest" && $20 ~ /ftp:/ {l=split($20,a,"/");print $20,a[l]"_genomic.gbff.gz"}' $DB/assembly_summary.txt > $DB/downloadlist.txt
-=======
 			awk 'BEGIN{FS="\t";OFS="/"} $11=="latest" && $20 ~ /^ftp:/ {l=split($20,a,"/");print $20,a[l]"_genomic.gbff.gz"}' $DB/assembly_summary.txt > $DB/downloadlist.txt
->>>>>>> 33bca131
 			nfiles=`cat $DB/downloadlist.txt| wc -l`
 			echo Downloading $nfiles genome files from NCBI FTP server
 			cat $DB/downloadlist.txt | xargs -P $parallelDL -n 1 wget -P $DB/source -nv
@@ -289,11 +285,7 @@
 			echo Downloading file list for complete genomes from RefSeq
 			wget -nv -O $DB/assembly_summary.archaea.txt ftp://ftp.ncbi.nlm.nih.gov/genomes/refseq/archaea/assembly_summary.txt
 			wget -nv -O $DB/assembly_summary.bacteria.txt ftp://ftp.ncbi.nlm.nih.gov/genomes/refseq/bacteria/assembly_summary.txt
-<<<<<<< HEAD
-			awk 'BEGIN{FS="\t";OFS="/"}$12=="Complete Genome" && $11=="latest" && $20 ~ /ftp:/ {l=split($20,a,"/");print $20,a[l]"_genomic.gbff.gz"}' $DB/assembly_summary.bacteria.txt $DB/assembly_summary.archaea.txt > $DB/downloadlist.txt
-=======
-			awk 'BEGIN{FS="\t";OFS="/"}$12=="Complete Genome" && $11=="latest" && $20 ~ /^ftp:/ {l=split($20,a,"/");print $20,a[l]"_genomic.gbff.gz"}' $DB/assembly_summary.bacteria.txt $DB/assembly_summary.archaea.txt > $DB/downloadlist.txt
->>>>>>> 33bca131
+  		awk 'BEGIN{FS="\t";OFS="/"}$12=="Complete Genome" && $11=="latest" && $20 ~ /^ftp:/ {l=split($20,a,"/");print $20,a[l]"_genomic.gbff.gz"}' $DB/assembly_summary.bacteria.txt $DB/assembly_summary.archaea.txt > $DB/downloadlist.txt
 			nfiles=`cat $DB/downloadlist.txt| wc -l`
 			echo Downloading $nfiles genome files from NCBI FTP server
 			cat $DB/downloadlist.txt | xargs -P $parallelDL -n 1 wget -P $DB/source -nv
